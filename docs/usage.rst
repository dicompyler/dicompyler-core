=====
Usage
=====

To use dicompyler-core in a project:

<<<<<<< HEAD
.. code-block:: python

    from dicompylercore import dicomparser
    dp = dicomparser.DicomParser(filename="rtss.dcm")
=======
DICOM data can be easily accessed using convenience functions using the :mod:`dicompylercore.dicomparser.DicomParser` class:

.. code-block:: python

    from dicompylercore import dicomparser, dvh, dvhcalc
    dp = dicomparser.DicomParser("rtss.dcm")
>>>>>>> 42993f7d

    # i.e. Get a dict of structure information
    structures = dp.GetStructures()

    >>> structures[5]
<<<<<<< HEAD
    {'color': array([255, 128, 0]), 'type': 'ORGAN', 'id': 5, 'empty': False, 'name': 'Heart'}
=======
    {'color': array([255, 128, 0]), 'type': 'ORGAN', 'id': 5, 'empty': False, 'name': 'Heart'}

Dose volume histogram (DVH) data can be accessed in a Pythonic manner using the :mod:`dicompylercore.dvh.DVH` class:

.. code-block:: python

    rtdose = dicomparser.DicomParser("rtdose.dcm")
    dvh = dvh.DVH.from_dicom_dvh(rtdose.ds, 5)

    >>> dvh.describe()
    Structure: Heart
    -----
    DVH Type:  cumulative, abs dose: Gy, abs volume: cm3
    Volume:    437.46 cm3
    Max Dose:  3.10 Gy
    Min Dose:  0.02 Gy
    Mean Dose: 0.64 Gy
    D100:      0.00 Gy
    D98:       0.03 Gy
    D95:       0.03 Gy
    D2cc:      2.93 Gy

    >>> calcdvh.max, calcdvh.min, calcdvh.D2cc
    (3.0899999999999999, 0.029999999999999999, dvh.DVHValue(2.96, 'Gy'))

Dose volume histograms (DVHs) can be independently calculated using the dvh :mod:`dicompylercore.dvhcalc` module:

.. code-block:: python

    # Calculate a DVH from DICOM RT data
    calcdvh = dvhcalc.get_dvh("rtss.dcm", "rtdose.dcm", 5)

    >>> calcdvh.max, calcdvh.min, calcdvh.D2cc
    (3.0899999999999999, 0.029999999999999999, dvh.DVHValue(2.96, 'Gy'))
>>>>>>> 42993f7d
<|MERGE_RESOLUTION|>--- conflicted
+++ resolved
@@ -4,27 +4,17 @@
 
 To use dicompyler-core in a project:
 
-<<<<<<< HEAD
-.. code-block:: python
-
-    from dicompylercore import dicomparser
-    dp = dicomparser.DicomParser(filename="rtss.dcm")
-=======
 DICOM data can be easily accessed using convenience functions using the :mod:`dicompylercore.dicomparser.DicomParser` class:
 
 .. code-block:: python
 
     from dicompylercore import dicomparser, dvh, dvhcalc
     dp = dicomparser.DicomParser("rtss.dcm")
->>>>>>> 42993f7d
 
     # i.e. Get a dict of structure information
     structures = dp.GetStructures()
 
     >>> structures[5]
-<<<<<<< HEAD
-    {'color': array([255, 128, 0]), 'type': 'ORGAN', 'id': 5, 'empty': False, 'name': 'Heart'}
-=======
     {'color': array([255, 128, 0]), 'type': 'ORGAN', 'id': 5, 'empty': False, 'name': 'Heart'}
 
 Dose volume histogram (DVH) data can be accessed in a Pythonic manner using the :mod:`dicompylercore.dvh.DVH` class:
@@ -58,5 +48,4 @@
     calcdvh = dvhcalc.get_dvh("rtss.dcm", "rtdose.dcm", 5)
 
     >>> calcdvh.max, calcdvh.min, calcdvh.D2cc
-    (3.0899999999999999, 0.029999999999999999, dvh.DVHValue(2.96, 'Gy'))
->>>>>>> 42993f7d
+    (3.0899999999999999, 0.029999999999999999, dvh.DVHValue(2.96, 'Gy'))